--- conflicted
+++ resolved
@@ -442,18 +442,13 @@
                                                        sim.small_scale_model_error.random_numbers.data.gpudata,
                                                        sim.small_scale_model_error.random_numbers.pitch)
         
-<<<<<<< HEAD
     def addKalmanGain(self, sim, all_observed_drifter_positions, innovation, drifter_id=None):
-        
-        self.log("Innovations from drifter " + str(drifter_id) + ":\n" + str(innovation))
-        
-=======
-    def addKalmanGain(self, sim, all_observed_drifter_positions, innovation):
         """
         Generates a Kalman gain type field according to the drifter positions and innovation,
         and adds it to the ocean state held på the simulator.
         """
->>>>>>> cac0cf2b
+        self.log("Innovations from drifter " + str(drifter_id) + ":\n" + str(innovation))
+        
         # Find phi as we go: phi = d^T S d
         phi = 0.0
         
