--- conflicted
+++ resolved
@@ -427,11 +427,7 @@
         trueDrifterPosition = ensemble.observeTrueDrifters()
         
         #self.true_drifters.set_offsets(drifterPositions)
-<<<<<<< HEAD
         #self.true_observations.set_offsets(trueDrifterPosition)
-=======
-        self.true_observations.set_offsets(trueDrifterPosition)
->>>>>>> 1ff09a7f
         
         if not self.trueStateOnly:
                        
